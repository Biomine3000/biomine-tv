package org.bm3k.abboe.objects;

import com.google.common.net.MediaType;
import org.bm3k.abboe.common.BusinessObjectMetadata;
import org.bm3k.abboe.common.Payload;
import org.bm3k.abboe.common.PlainTextPayload;

/**
 * BOB is the builder class for BusinessObjectImpl.  Short for BusinessObjectBuilder since they are
 * constructed all over the place.
 */
public class BOB {
    BusinessObjectEventType event;
    MediaType type;
    Payload payload;
    BusinessObjectMetadata metadata;

    private BOB() {
    }

    public BusinessObject build() {
<<<<<<< HEAD
=======
        if (this.metadata == null) {
            this.metadata = new BusinessObjectMetadata();
        }

>>>>>>> 614a44e4
        return new BusinessObjectImpl(this);
    }

    public static BOB newBuilder() {
        return new BOB();
    }

    public BOB event(BusinessObjectEventType event) {
        this.event = event;
        return this;
    }

    public BOB type(MediaType type) {
        this.type = type;
        return this;
    }

    public BOB payload(MediaType type, byte[] payload) {
        this.payload = new Payload(type, payload);
        return this;
    }

    public BOB metadata(BusinessObjectMetadata metadata) {
        this.metadata = metadata;
        return this;
    }

    public BOB payload(Payload payload) {
        this.payload = payload;
        return this;
    }
<<<<<<< HEAD
    
=======

>>>>>>> 614a44e4
    public BOB payload(String payload) {
        this.payload = new PlainTextPayload(payload);
        return this;
    }
}<|MERGE_RESOLUTION|>--- conflicted
+++ resolved
@@ -19,13 +19,10 @@
     }
 
     public BusinessObject build() {
-<<<<<<< HEAD
-=======
         if (this.metadata == null) {
             this.metadata = new BusinessObjectMetadata();
         }
 
->>>>>>> 614a44e4
         return new BusinessObjectImpl(this);
     }
 
@@ -57,11 +54,7 @@
         this.payload = payload;
         return this;
     }
-<<<<<<< HEAD
-    
-=======
 
->>>>>>> 614a44e4
     public BOB payload(String payload) {
         this.payload = new PlainTextPayload(payload);
         return this;
