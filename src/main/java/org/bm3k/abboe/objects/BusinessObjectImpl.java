package org.bm3k.abboe.objects;

import java.io.UnsupportedEncodingException;
import org.bm3k.abboe.common.*;
import org.slf4j.Logger;
import org.slf4j.LoggerFactory;


/**
 * A business object O is a pair (M,P), where M is metadata and P is payload. Payload may be null.
 * 
 * <pre>
 * BEGIN Message Format 
 *     METADATA (UTF-8 encoded JSON) 
 *     NULL byte ('\0')
 *     PAYLOAD (raw toBytes)
 * END Message Format
 * </pre> 
 * 
 * The JSON metadata MUST contain at least the keys "size" and "type" to specify the length (in toBytes)
 * and type (or "mimetype", as preferred by some pundits) of the payload to follow.
 * 
 * Note that while this class provides a default implementation for storing the payload as toBytes,
 * subclasses are free to implement their own mechanism, in which case the payload in this class
 * can just be left blank.
 * 
 * TODO: move default implementation of storing as toBytes to a subclass "DefaultBusinessObject" and make
 * this class Abstract?
 * 
 * TODO: move payload type from businessobjectmetadata to this class.
 * 
 * TBD: are business objects to be immutable, that is can the toBytes change?
 *      At 2011-12-06, it appears that the answer should be "no". That means we 
 *      will not have equals and hashcode, either.
 *  
 */
public class BusinessObjectImpl implements BusinessObject {
	@SuppressWarnings("unused")
    private static final Logger log = LoggerFactory.getLogger(BusinessObjectImpl.class);
    
   /**
    * Implementation note: this should never be set directly, but always using setMetadata.
    * This is because we always want a reverse link from the metadata to this object.
    */
    private BusinessObjectMetadata metadata;
    
    private Payload payload;
              
    /**
     * Builder constructor, the main constructor.
     *
     * @param builder
     */
    BusinessObjectImpl(BOB builder) {
        this.metadata = builder.metadata;

        if (this.metadata == null) {
            this.metadata = new BusinessObjectMetadata();
        }

        if (builder.type != null) {
            this.metadata.setType(builder.type);
        }

        if (builder.event != null) {
            this.metadata.setEvent(builder.event);
        }

        if (builder.payload != null) {
            this.payload = builder.payload;
<<<<<<< HEAD
            this.metadata.put("size", this.payload.getBytes().length);
            this.metadata.setType(payload.getType());            
=======

            // TODO: payload itself should be null, but it isn't.  This should be fixed at the source!
            if (this.payload != null && this.payload.getBytes() != null) {
                this.metadata.put("size", this.payload.getBytes().length);
            } else {
                this.metadata.put("size", 0);
                this.payload = null;
            }

            if (this.payload instanceof PlainTextPayload) {
                this.metadata.setType(BusinessMediaType.PLAINTEXT);
            } else if (this.payload instanceof ImagePayload) {
                this.metadata.setType(builder.metadata.getType());
            } else if (this.payload instanceof MP3Payload) {
                this.metadata.setType(BusinessMediaType.MP3);
            } else if (this.payload instanceof Payload) {
                MediaType type = MediaType.parse(builder.metadata.getType());
                this.metadata.setType(type);

                if (type == BusinessMediaType.MP3) {
                    this.payload = new MP3Payload(this.payload.getBytes());
                } else if (type.is(MediaType.ANY_IMAGE_TYPE)) {
                    this.payload = new ImagePayload(this.payload.getBytes());
                }
            }
>>>>>>> 614a44e4
        }
    }

    @Override
    public boolean hasPayload() {
        return metadata.hasPayload();
    }

    @Override
    public boolean isEvent() {
        return metadata.isEvent();
    }
    

	@Override
	public Payload getPayload() {
		return this.payload;
	}

    @Override
    public BusinessObjectMetadata getMetadata() {
        return metadata;
    }

    /**
	 * Represent business object as transmittable toBytes. Returns a byte array containing both the header and payload,
	 * separated by a null character, as emphasized elsewhere. Note that in order to avoid laying memory to waste,
	 * some byte iterator or other more abstract representation should be used to avoid copying the payload toBytes...
	 *
	 * Also, the content is not cached, so calling this multiple times will result in multiple memory initializations.
	 * 
	 * Alas, somewhere, in some time, there might exist a garbage collector, which should make copying the toBytes
	 * acceptable for now.
	 */  
	public final byte[] toBytes() {
	    byte[] jsonBytes = null;
	    try {
            jsonBytes = metadata.toString().getBytes("UTF-8");           
        }
        catch (UnsupportedEncodingException e) {
            // the unthinkable has occurred
            throw new RuntimeException("phintsan has arrived to Helsinki OPEN plätkä tournament");
        }
	    
	    byte[] bytes;
	    if (metadata.hasPayload()) {
    	    // ensure that payload size matches size in metadata at this point...
    	    byte[] payload = this.payload.getBytes();
    	    
    	    // form packet
    	    bytes = new byte[jsonBytes.length+1+payload.length];
    	    System.arraycopy(jsonBytes, 0, bytes, 0, jsonBytes.length);
            bytes[jsonBytes.length] = '\0';
            System.arraycopy(payload, 0, bytes, jsonBytes.length+1, payload.length);
	    }
	    else {
	        bytes = new byte[jsonBytes.length+1];
	        System.arraycopy(jsonBytes, 0, bytes, 0, jsonBytes.length);
	        bytes[jsonBytes.length] = '\0';
	    }
	    	    	    	   	    	    	    	    
	    return bytes;
	}				
	
	public String toString() {
	    String payloadStr = metadata.hasPayload() 
	                      ? "<payload of "+ this.payload.getBytes().length+" bytes>"
	                      : (isEvent() ? "" : "<no payload>");
	    return "BusinessObjectImpl <metadata: "+metadata.toString()+"> "+payloadStr;
	}
}
<|MERGE_RESOLUTION|>--- conflicted
+++ resolved
@@ -1,171 +1,150 @@
-package org.bm3k.abboe.objects;
-
-import java.io.UnsupportedEncodingException;
-import org.bm3k.abboe.common.*;
-import org.slf4j.Logger;
-import org.slf4j.LoggerFactory;
-
-
-/**
- * A business object O is a pair (M,P), where M is metadata and P is payload. Payload may be null.
- * 
- * <pre>
- * BEGIN Message Format 
- *     METADATA (UTF-8 encoded JSON) 
- *     NULL byte ('\0')
- *     PAYLOAD (raw toBytes)
- * END Message Format
- * </pre> 
- * 
- * The JSON metadata MUST contain at least the keys "size" and "type" to specify the length (in toBytes)
- * and type (or "mimetype", as preferred by some pundits) of the payload to follow.
- * 
- * Note that while this class provides a default implementation for storing the payload as toBytes,
- * subclasses are free to implement their own mechanism, in which case the payload in this class
- * can just be left blank.
- * 
- * TODO: move default implementation of storing as toBytes to a subclass "DefaultBusinessObject" and make
- * this class Abstract?
- * 
- * TODO: move payload type from businessobjectmetadata to this class.
- * 
- * TBD: are business objects to be immutable, that is can the toBytes change?
- *      At 2011-12-06, it appears that the answer should be "no". That means we 
- *      will not have equals and hashcode, either.
- *  
- */
-public class BusinessObjectImpl implements BusinessObject {
-	@SuppressWarnings("unused")
-    private static final Logger log = LoggerFactory.getLogger(BusinessObjectImpl.class);
-    
-   /**
-    * Implementation note: this should never be set directly, but always using setMetadata.
-    * This is because we always want a reverse link from the metadata to this object.
-    */
-    private BusinessObjectMetadata metadata;
-    
-    private Payload payload;
-              
-    /**
-     * Builder constructor, the main constructor.
-     *
-     * @param builder
-     */
-    BusinessObjectImpl(BOB builder) {
-        this.metadata = builder.metadata;
-
-        if (this.metadata == null) {
-            this.metadata = new BusinessObjectMetadata();
-        }
-
-        if (builder.type != null) {
-            this.metadata.setType(builder.type);
-        }
-
-        if (builder.event != null) {
-            this.metadata.setEvent(builder.event);
-        }
-
-        if (builder.payload != null) {
+package org.bm3k.abboe.objects;
+
+import java.io.UnsupportedEncodingException;
+import org.bm3k.abboe.common.*;
+import org.slf4j.Logger;
+import org.slf4j.LoggerFactory;
+
+
+/**
+ * A business object O is a pair (M,P), where M is metadata and P is payload. Payload may be null.
+ * 
+ * <pre>
+ * BEGIN Message Format 
+ *     METADATA (UTF-8 encoded JSON) 
+ *     NULL byte ('\0')
+ *     PAYLOAD (raw toBytes)
+ * END Message Format
+ * </pre> 
+ * 
+ * The JSON metadata MUST contain at least the keys "size" and "type" to specify the length (in toBytes)
+ * and type (or "mimetype", as preferred by some pundits) of the payload to follow.
+ * 
+ * Note that while this class provides a default implementation for storing the payload as toBytes,
+ * subclasses are free to implement their own mechanism, in which case the payload in this class
+ * can just be left blank.
+ * 
+ * TODO: move default implementation of storing as toBytes to a subclass "DefaultBusinessObject" and make
+ * this class Abstract?
+ * 
+ * TODO: move payload type from businessobjectmetadata to this class.
+ * 
+ * TBD: are business objects to be immutable, that is can the toBytes change?
+ *      At 2011-12-06, it appears that the answer should be "no". That means we 
+ *      will not have equals and hashcode, either.
+ *  
+ */
+public class BusinessObjectImpl implements BusinessObject {	
+    private static final Logger log = LoggerFactory.getLogger(BusinessObjectImpl.class);
+    
+   /**
+    * Implementation note: this should never be set directly, but always using setMetadata.
+    * This is because we always want a reverse link from the metadata to this object.
+    */
+    private BusinessObjectMetadata metadata;
+    
+    private Payload payload;
+              
+    /**
+     * Builder constructor, the main constructor.
+     *
+     * @param builder
+     */
+    BusinessObjectImpl(BOB builder) {
+        this.metadata = builder.metadata;
+
+        if (this.metadata == null) {
+            this.metadata = new BusinessObjectMetadata();
+        }
+
+        if (builder.type != null) {
+            this.metadata.setType(builder.type);
+        }
+
+        if (builder.event != null) {
+            this.metadata.setEvent(builder.event);
+        }
+
+        if (builder.payload != null) {
             this.payload = builder.payload;
-<<<<<<< HEAD
-            this.metadata.put("size", this.payload.getBytes().length);
-            this.metadata.setType(payload.getType());            
-=======
-
-            // TODO: payload itself should be null, but it isn't.  This should be fixed at the source!
-            if (this.payload != null && this.payload.getBytes() != null) {
-                this.metadata.put("size", this.payload.getBytes().length);
-            } else {
-                this.metadata.put("size", 0);
-                this.payload = null;
-            }
-
-            if (this.payload instanceof PlainTextPayload) {
-                this.metadata.setType(BusinessMediaType.PLAINTEXT);
-            } else if (this.payload instanceof ImagePayload) {
-                this.metadata.setType(builder.metadata.getType());
-            } else if (this.payload instanceof MP3Payload) {
-                this.metadata.setType(BusinessMediaType.MP3);
-            } else if (this.payload instanceof Payload) {
-                MediaType type = MediaType.parse(builder.metadata.getType());
-                this.metadata.setType(type);
-
-                if (type == BusinessMediaType.MP3) {
-                    this.payload = new MP3Payload(this.payload.getBytes());
-                } else if (type.is(MediaType.ANY_IMAGE_TYPE)) {
-                    this.payload = new ImagePayload(this.payload.getBytes());
-                }
-            }
->>>>>>> 614a44e4
-        }
-    }
-
-    @Override
-    public boolean hasPayload() {
-        return metadata.hasPayload();
-    }
-
-    @Override
-    public boolean isEvent() {
-        return metadata.isEvent();
-    }
-    
-
-	@Override
-	public Payload getPayload() {
-		return this.payload;
-	}
-
-    @Override
-    public BusinessObjectMetadata getMetadata() {
-        return metadata;
-    }
-
-    /**
-	 * Represent business object as transmittable toBytes. Returns a byte array containing both the header and payload,
-	 * separated by a null character, as emphasized elsewhere. Note that in order to avoid laying memory to waste,
-	 * some byte iterator or other more abstract representation should be used to avoid copying the payload toBytes...
-	 *
-	 * Also, the content is not cached, so calling this multiple times will result in multiple memory initializations.
-	 * 
-	 * Alas, somewhere, in some time, there might exist a garbage collector, which should make copying the toBytes
-	 * acceptable for now.
-	 */  
-	public final byte[] toBytes() {
-	    byte[] jsonBytes = null;
-	    try {
-            jsonBytes = metadata.toString().getBytes("UTF-8");           
-        }
-        catch (UnsupportedEncodingException e) {
-            // the unthinkable has occurred
-            throw new RuntimeException("phintsan has arrived to Helsinki OPEN plätkä tournament");
-        }
-	    
-	    byte[] bytes;
-	    if (metadata.hasPayload()) {
-    	    // ensure that payload size matches size in metadata at this point...
-    	    byte[] payload = this.payload.getBytes();
-    	    
-    	    // form packet
-    	    bytes = new byte[jsonBytes.length+1+payload.length];
-    	    System.arraycopy(jsonBytes, 0, bytes, 0, jsonBytes.length);
-            bytes[jsonBytes.length] = '\0';
-            System.arraycopy(payload, 0, bytes, jsonBytes.length+1, payload.length);
-	    }
-	    else {
-	        bytes = new byte[jsonBytes.length+1];
-	        System.arraycopy(jsonBytes, 0, bytes, 0, jsonBytes.length);
-	        bytes[jsonBytes.length] = '\0';
-	    }
-	    	    	    	   	    	    	    	    
-	    return bytes;
-	}				
-	
-	public String toString() {
-	    String payloadStr = metadata.hasPayload() 
-	                      ? "<payload of "+ this.payload.getBytes().length+" bytes>"
-	                      : (isEvent() ? "" : "<no payload>");
-	    return "BusinessObjectImpl <metadata: "+metadata.toString()+"> "+payloadStr;
-	}
-}
+		    if (this.payload.getBytes() != null) {
+		    	this.metadata.put("size", this.payload.getBytes().length);
+		    } else {
+				// TODO: payload itself should be null, but it isn't.  This should be fixed at the source!
+				log.warn("object with non-null Payload object but no bytes");
+				this.metadata.put("size", 0);
+				this.payload = null;
+			}		
+
+            this.metadata.setType(payload.getType());                        
+        }
+    }
+
+    @Override
+    public boolean hasPayload() {
+        return metadata.hasPayload();
+    }
+
+    @Override
+    public boolean isEvent() {
+        return metadata.isEvent();
+    }
+    
+
+	@Override
+	public Payload getPayload() {
+		return this.payload;
+	}
+
+    @Override
+    public BusinessObjectMetadata getMetadata() {
+        return metadata;
+    }
+
+    /**
+	 * Represent business object as transmittable toBytes. Returns a byte array containing both the header and payload,
+	 * separated by a null character, as emphasized elsewhere. Note that in order to avoid laying memory to waste,
+	 * some byte iterator or other more abstract representation should be used to avoid copying the payload toBytes...
+	 *
+	 * Also, the content is not cached, so calling this multiple times will result in multiple memory initializations.
+	 * 
+	 * Alas, somewhere, in some time, there might exist a garbage collector, which should make copying the toBytes
+	 * acceptable for now.
+	 */  
+	public final byte[] toBytes() {
+	    byte[] jsonBytes = null;
+	    try {
+            jsonBytes = metadata.toString().getBytes("UTF-8");           
+        }
+        catch (UnsupportedEncodingException e) {
+            // the unthinkable has occurred
+            throw new RuntimeException("phintsan has arrived to Helsinki OPEN plätkä tournament");
+        }
+	    
+	    byte[] bytes;
+	    if (metadata.hasPayload()) {
+    	    // ensure that payload size matches size in metadata at this point...
+    	    byte[] payload = this.payload.getBytes();
+    	    
+    	    // form packet
+    	    bytes = new byte[jsonBytes.length+1+payload.length];
+    	    System.arraycopy(jsonBytes, 0, bytes, 0, jsonBytes.length);
+            bytes[jsonBytes.length] = '\0';
+            System.arraycopy(payload, 0, bytes, jsonBytes.length+1, payload.length);
+	    }
+	    else {
+	        bytes = new byte[jsonBytes.length+1];
+	        System.arraycopy(jsonBytes, 0, bytes, 0, jsonBytes.length);
+	        bytes[jsonBytes.length] = '\0';
+	    }
+	    	    	    	   	    	    	    	    
+	    return bytes;
+	}				
+	
+	public String toString() {
+	    String payloadStr = metadata.hasPayload() 
+	                      ? "<payload of "+ this.payload.getBytes().length+" bytes>"
+	                      : (isEvent() ? "" : "<no payload>");
+	    return "BusinessObjectImpl <metadata: "+metadata.toString()+"> "+payloadStr;
+	}
+}